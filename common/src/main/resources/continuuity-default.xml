--- conflicted
+++ resolved
@@ -244,13 +244,8 @@
 
     <property>
         <name>stream.event.ttl</name>
-<<<<<<< HEAD
-        <!-- 0 indicates indefinite TTL !-->
-        <value>0</value>
-=======
         <!-- Long.MAX_VALUE !-->
         <value>9223372036854775807</value>
->>>>>>> 0d2cec76
         <description>Default time to live in milliseconds for stream events</description>
     </property>
 
