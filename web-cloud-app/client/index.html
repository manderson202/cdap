<!doctype html>
<head>
  <meta charset="utf-8">
  <meta http-equiv="X-UA-Compatible" content="IE=edge,chrome=1">

  <title>Continuuity</title>
  <link rel="shortcut icon" type="image/x-icon" href="http://www.continuuity.com/wp-content/themes/continuuity/images/favicon.ico">

  <meta name="description" content="">
  <meta name="author" content="Continuuity, Inc.">
  <meta name="viewport" content="width=device-width,initial-scale=1,maximum-scale=1">

  <script type="text/javascript" src="/core/lib/jquery-1.9.1.js"></script>
  <script type="text/javascript" src="/core/lib/bootstrap.js"></script>
  <script type="text/javascript" src="/core/lib/handlebars.js"></script>
  <script type="text/javascript" src="/core/lib/ember-1.0.0-rc.5.js"></script>
  <script type="text/javascript" src="/socket.io/socket.io.js"></script>
  <script type="text/javascript" src="/core/lib/jquery.timeago.js"></script>
  <script type="text/javascript" src="/core/lib/jquery.jsPlumb-1.3.6-all.js"></script>
  <script type="text/javascript" src="/core/lib/d3.v3.js"></script>
    <script type="text/javascript" src="/core/lib/string.min.js"></script>
  <script type="text/javascript" src="/core/lib/require.js" data-main="main"></script>

  <link rel="stylesheet" href="/assets/css/bootstrap.min.css">
  <link rel="stylesheet" href="/assets/css/main.css">

</head>
<body>
 <div id="nav">
    <a href="#" id="logo"></a>
    <a href="#" id="product-name"></a>
    <ul>
      <li class="overview"><a class="nav-link nav-dash" href="#">Overview</a></li>
      <li><a class="nav-link nav-streams" href="#/streams">Collect</a></li>
      <li><a class="nav-link nav-flows" href="#/flows">Process</a></li>
      <li><a class="nav-link nav-datasets" href="#/datasets">Store</a></li>
      <li><a class="nav-link nav-queries" href="#/procedures">Query</a></li>
    </ul>
  </div>

  <script type="text/x-handlebars" data-template-name="application">
    <div id="header">
      <div id="global">
      {{#if C.Env.authenticated}}
        <a href="https://accounts.continuuity.com/logout">Logout</a>
        <a href="https://accounts.continuuity.com/go-to-uservoice" target="_blank">Support</a>
        <a href="https://accounts.continuuity.com/profile" class="user-link" target="_blank">{{C.Env.user.name}}</a>
        <a href="#" class="cloud-link">{{C.Env.cluster.vpc_label}}</a>
      {{else}}
        <a href="http://support.continuuity.com/" target="_blank">Support</a>
        <a href="https://accounts.continuuity.com/" target="_blank" class="user-link">My Account</a>
      {{/if}}
      </div>
      {{view C.Embed.Breadcrumb}}
    </div>
    <div id="warning"><div>Experiencing connection issues.</div></div>
    <div id="content-body">
      {{outlet}}
    </div>
    <div id="footer" style="clear: both;">COPYRIGHT &copy; 2013 CONTINUUITY INC. ALL RIGHTS RESERVED.<br />

    <a href="http://www.continuuity.com/terms-and-privacy" target="blank">Terms and Privacy</a>
    <span>&nbsp;·&nbsp;</span>
    <a href="http://www.continuuity.com/contact-us" target="blank">Contact</a>
    <span>&nbsp;·&nbsp;</span>
    <a href="http://support.continuuity.com/" target="blank">Support</a>
    <span>&nbsp;·&nbsp;</span>
    <a style="text-decoration:underline;" href="#" onclick="return C.Util.reset();">Reset</a>
  </div>

  </script>

  <script type="text/x-handlebars" data-template-name="index">
    <div id="title">
      {{view C.Embed.TimeSelector}}
      <h1>Overview</h1>
    </div>
    <div id="panels">
      <div class="quarter">
        <div class="panel">
          <div class="quarter-title">Collecting</div>
          <div class="quarter-value"><strong>{{value.collect}}</strong> EPS</div>
          {{view C.Embed.DashChart kind="collect"}}
        </div>
      </div>
      <div class="quarter">
        <div class="panel">
          <div class="quarter-title">Processing</div>
          <div class="quarter-value"><strong>{{value.process}}</strong>%</div>
          {{view C.Embed.DashChart kind="process"}}
        </div>
      </div>
      <div class="quarter">
        <div class="panel">
          <div class="quarter-title">Storing</div>
          <div class="quarter-value"><strong>{{value.store.label}}</strong> {{value.store.unit}}</div>
          {{view C.Embed.DashChart kind="store"}}
        </div>
      </div>
      <div class="quarter">
        <div class="panel" style="margin-right: 0;">
          <div class="quarter-title">Querying</div>
          <div class="quarter-value"><strong>{{value.query}}</strong> QPS</div>
          {{view C.Embed.DashChart kind="query"}}
        </div>
      </div>

      <div class="panel" style="clear: both;">
        <div class="panel-head">
          {{view C.Embed.CreateButton entityType="Application"}}
          <div class="panel-title">Applications</div>
        </div>
        {{partial "apps-list"}}
      </div>
    </div>
  </script>

  <script type="text/x-handlebars" data-template-name="App">
    <div id="title">
      {{view C.Embed.TimeSelector}}
      <h1>{{model.name}} <span>App</span></h1>
    </div>

    <div id="info">
      <div class="info-box" style="float: right; border: 0;padding: 0px 14px 0px 0px;">
        <div id="action-buttons" class="btn-group pull-right">
            <button class="btn dropdown-toggle" data-toggle="dropdown">
              <span class="caret"></span>
            </button>
              <button class="btn" style="width:64px;" {{action "promotePrompt"}} {{bindAttr flow-app="model.applicationId"}} {{bindAttr flow-id="model.meta.name"}} flow-action="Drain"><span class="btn-drain"></span><span>Push</span></button>
          <ul class="dropdown-menu">
            <li><a href="#" {{action "delete" on="click"}}>Delete This App</a></li>
          </ul>
        </div>
      </div>
      <div class="info-box" style="float: right;border: 0;padding-right: 0;">
        {{view C.Embed.DropZone uploadType="Update"}}
      </div>
      <div class="info-box sparkline-box">{{view C.Embed.Chart metrics="/process/bytes/{id}"}}</div>
      <div class="info-box sparkline-box">{{view C.Embed.Chart metrics="/process/busyness/{id}" unit="percent"}}</div>
      <div class="info-box" style="padding: 0;text-align: center;">
        <div class="sparkline-box-title">Storage</div>
        <div class="sparkline-box-value" style="padding-left: 0;padding-top: 19px;width: 80px;">{{model.storageLabel}}<br /><span>{{model.storageUnits}}</span></div>
      </div>
    </div>

    <div id="panels">
      <div class="panel">
        <div class="panel-head"><div class="panel-title">Collect</div></div>
        {{partial "streams-list"}}
      </div>
      <div class="panel">

        <div class="panel-head">
          {{#if children.Flow.content.length}}
            <div class="btn-group pull-right" style="margin-top:2px;text-align:center;width:120px;">
              <button {{action startAllFlows on="click"}} class="btn">Start</button>
              <img style="display: none;margin-top: 3px;" src="/assets/img/start-all-load-white.gif" />
              <button {{action stopAllFlows on="click"}} class="btn">Stop</button>
            </div>
          {{/if}}
          <div class="panel-title">Process</div>
        </div>
        {{partial "flows-list"}}

      </div>
      <div class="panel">
        <div class="panel-head"><div class="panel-title">Store</div></div>
        {{partial "datasets-list"}}
      </div>
      <div class="panel">
        <div class="panel-head">
          {{#if children.Query.content.length}}
            <div class="btn-group pull-right" style="margin-top:2px;text-align:center;width:120px;">
              <button {{action startAllQueries on="click"}} class="btn">Start</button>
              <img style="display: none;margin-top: 3px;" src="/assets/img/start-all-load-white.gif" />
              <button {{action stopAllQueries on="click"}} class="btn">Stop</button>
            </div>
          {{/if}}
          <div class="panel-title">Query</div>
        </div>
        {{partial "procedures-list"}}
      </div>
    </div>

  </script>

  <script type="text/x-handlebars" data-template-name="List">
    <div id="title">
      {{view C.Embed.TimeSelector}}
      <h1>{{title}} <span>Data</span></h1>
    </div>
    <div id="panels">
    <div class="panel">
    {{view controller.viewType}}
    </div>
    </div>
  </script>

  <script type="text/x-handlebars" data-template-name="Stream">
    <div id="title">
      {{view C.Embed.TimeSelector}}
      <h1>{{model.name}} <span>Stream</span></h1>
    </div>
    <div id="info">
      <div class="info-box" style="float: right; border: 0;">
        <div id="action-buttons">
          <button class="btn dropdown-toggle" data-toggle="dropdown" style="padding-left:16px;">Actions
            <span class="caret"></span>
          </button>
          <ul class="dropdown-menu">
            <li><a {{action "delete" on="click"}}>Delete This Stream</a></li>
          </ul>
        </div>
      </div>
      <div class="info-box sparkline-box">{{view C.Embed.Chart title="Arrivals" metrics="/collect/events/streams/{id}"}}</div>
      <div class="info-box sparkline-box">{{view C.Embed.Chart title="Read Rate (All)" metrics="/collect/reads/streams/{id}"}}</div>
      <div class="info-box" style="padding: 0;text-align: center;">
        <div class="sparkline-box-title">Storage</div>
        <div class="sparkline-box-value" style="padding-left: 0;padding-top:19px;width: 80px;">{{model.storageLabel}}<br /><span>{{model.storageUnits}}</span></div>
      </div>
      <div class="info-box" style="padding: 0;text-align: center;">
        <div class="sparkline-box-title">Unconsumed</div>
        <div class="sparkline-box-value" style="padding-top:19px;padding-left:0;width:100px;">{{model.eventsLabel}} {{model.eventsUnits}}<br /><span>Events</span></div>
      </div>
    </div>
    <div id="panels">
      <div class="panel">
      <div class="panel-head"><div class="panel-title">Attached Flows</div></div>

        {{partial "flows-list"}}

      </div>
    </div>
  </script>

  <script type="text/x-handlebars" data-template-name="Batch">

    <div id="title">
      {{view C.Embed.TimeSelector}}
      <ul class="nav nav-pills pull-right" style="margin: 2px 14px;">
        <li>{{#linkTo BatchStatus model}}Status{{/linkTo}}</li>
        <li>{{#linkTo Batch.Log model}}Log{{/linkTo}}</li>
      </ul>
      <h1>{{model.name}} <span>MapReduce</span></h1>
    </div>

    {{outlet}}

  </script>

  <script type="text/x-handlebars" data-template-name="BatchStatus">
    <div id="info">
      <div class="info-box" style="float: right; border: 0;">
        <div id="action-buttons" class="btn-group pull-right">

          <button class="btn dropdown-toggle" data-toggle="dropdown">
            <span class="caret"></span>
          </button>
          <ul class="dropdown-menu">
            <li><a {{action "delete"}} {{bindAttr state="model.currentState"}} {{bindAttr batchId="model.id"}} {{bindAttr applicationId="model.application"}}>Delete This Job</a></li>
          </ul>

          <button class="btn" {{bindAttr disabled="model.startPauseDisabled"}} style="width:64px;" {{action "exec"}} {{bindAttr batch-app="model.applicationId"}} {{bindAttr batch-id="model.name"}} {{bindAttr batch-action="model.defaultAction"}}><span {{bindAttr class="model.actionIcon"}}></span><span>{{model.defaultAction}}</span></button>

          <button style="border-right:0;" class="btn btn-icon" {{bindAttr disabled="model.startDisabled"}} {{action "config"}}><span class="btn-config"></span></button>

        </div>

        <div class="flow-state"><strong>{{model.currentState}}</strong></div>

      </div>
<<<<<<< HEAD
      <div class="info-box sparkline-box">{{view C.Embed.Chart title="Processed Count" metrics="/process/events/jobs/{id}"}}</div>
      <div class="info-box sparkline-box">{{view C.Embed.Chart title="Busyness" metrics="/process/busyness/jobs/{id}" unit="percent"}}</div>
      <div class="info-box"><span class="sparkline-box-title" style="padding: 4px 0px;">Start</span>
=======
      <div class="info-box sparkline-box">{{view C.Embed.Chart title="Busyness" metrics="busyness" unit="percent"}}</div>
      <!-- <div class="info-box"><span class="sparkline-box-title" style="padding: 4px 0px;">Start</span>
>>>>>>> 952e6a3e
        <div class="emphasized-letters gf3-font">{{model.getStartHours}}</div>
        <div class="gf3-font">{{model.getStartDate}}</div>
      </div>
      -->
    </div>
    <div id="panels">
      <div id="informer"></div>
      <div class="panel">
        <div id="batchviz-container">
          <div id="batchviz" class="clearfix chart">
<<<<<<< HEAD
            <div id="batch-start" class="batch-start batch-icon">
              <div class="info-window">
                <div class="stream-icon"></div>
                <div>{{input.storageLabel}} {{input.storageUnit}}</div>
              </div>
            </div>
            <div id="batch-map" class="batch-icon batch-map">
              <div class="info-window">
                <div class="mapper-icon"></div>
                <div>{{model.mapperBytesLabel}} {{model.mapperBytesUnits}}</div>
                <div>{{model.mapperRecordsLabel}} {{model.mapperRecordsUnits}} R</div>
              </div>
            </div>
            <div id="batch-reduce" class="batch-icon batch-reduce">
              <div class="info-window">
                <div class="reducer-icon"></div>
                <div>{{model.reducerBytesLabel}} {{model.reducerBytesUnits}}</div>
                <div>{{model.reducerRecordsLabel}} {{model.reducerRecordsUnits}} R</div>
              </div>
            </div>
            <div id="batch-end" class="batch-icon batch-end">
              <div class="info-window">
                <div class="end-icon"></div>
                <div>{{output.storageLabel}} {{output.storageUnit}}</div>
=======
            <div class="batch-item">
              <div class="sparkline-box-title">Mappers: {{model.metricData.mappersCompletion}}%</div>
              <progress {{bindAttr value="model.metricData.mappersCompletion" }} max="100"></progress>
              <br />
              <div id="batch-map" class="batch-icon batch-map">
                <div class="info-window">
                  <div class="mapper-icon"></div>
                  <div>{{model.metricData.mappersEntriesIn}} IN</div>
                  <div>{{model.metricData.mappersEntriesOut}} OUT</div>
                </div>
              </div>
            </div>
            <div class="batch-item">
              <div class="sparkline-box-title">Reducers: {{model.metricData.reducersCompletion}}%</div>
              <progress {{bindAttr value="model.metricData.reducersCompletion" }} max="100"></progress>
              <br />
              <div id="batch-reduce" class="batch-icon batch-reduce">
                <div class="info-window">
                  <div class="reducer-icon"></div>
                  <div>{{model.metricData.reducersEntriesIn}} IN</div>
                  <div>{{model.metricData.reducersEntriesOut}} OUT</div>
                </div>
>>>>>>> 952e6a3e
              </div>
            </div>
          </div>
        </div>
      </div>
    </div>

    {{outlet}}

  </script>

  <script type="text/x-handlebars" data-template-name="Flow">

    <div id="title">
      {{view C.Embed.TimeSelector}}
      <ul class="nav nav-pills pull-right" style="margin: 2px 14px;">
        <li>{{#linkTo FlowStatus model}}Status{{/linkTo}}</li>
        <li>{{#linkTo Flow.Log model}}Log{{/linkTo}}</li>
        <li>{{#linkTo Flow.History model}}History{{/linkTo}}</li>
      </ul>
      <h1>{{model.meta.name}} <span>Flow</span></h1>
    </div>

    {{outlet}}

  </script>

  <script type="text/x-handlebars" data-template-name="FlowStatus">

    <div id="info">
      <div class="info-box" style="float: right; border: 0;padding-right: 14px;padding-left: 0px;">
        <div id="action-buttons" class="btn-group pull-right">
            <button class="btn dropdown-toggle" data-toggle="dropdown">
            <span class="caret"></span>
          </button>
          <ul class="dropdown-menu">
            <li style="min-width:200px; padding:4px 16px 2px;">
              {{#each model.getMeta}}
                <div><strong>{{k}}</strong>: {{v}}
              {{/each}}
            </li>
            <li class="divider"></li>
            <li><a {{action "delete" on="click"}}>Delete This Flow</a></li>
          </ul>

          <button class="btn" {{bindAttr disabled="model.stopDisabled"}} style="width:64px;" {{action "exec"}} {{bindAttr flow-app="model.meta.app"}} {{bindAttr flow-id="model.meta.name"}} flow-action="Stop" ><span class="btn-stop"></span><span>Stop</span></button>

          <button class="btn" {{bindAttr disabled="model.startPauseDisabled"}} style="border-right:0;width:64px;" {{action "exec"}} {{bindAttr flow-app="model.meta.app"}} {{bindAttr flow-id="model.meta.name"}} {{bindAttr flow-action="model.defaultAction"}}><span {{bindAttr class="model.actionIcon"}}></span><span>{{model.defaultAction}}</span></button>

          <button class="btn btn-icon" {{bindAttr disabled="model.startDisabled"}} {{action "config"}}><span class="btn-config"></span></button>

        </div>
        <div class="flow-state"><strong>{{model.currentState}}</strong></div>
      </div>
      <div class="info-box sparkline-box">{{view C.Embed.Chart metrics="/process/events/{parent}/flows/{id}" title="Processed"}}</div>
      <div class="info-box sparkline-box">{{view C.Embed.Chart metrics="/process/busyness/{parent}/flows/{id}" title="Busyness" unit="percent"}}</div>
    </div>

    <div id="panels">
      <div id="informer"></div>
      <div class="panel">
        <div id="flowviz-container">
          <!--
          <div class="btn-group" style="float: left;">
            <button class="btn dropdown-toggle" data-toggle="dropdown" style="padding-left:14px;float: right;">
              {{flowletLabelName}} <span class="caret"></span>
            </button>
            <ul class="dropdown-menu">
              <li><a {{action "setFlowletLabel" "arrival.count"}}>Enqueue Rate</a></li>
              <li><a {{action "setFlowletLabel" "queue.depth"}}>Queue Size</a></li>
              <li><a {{action "setFlowletLabel" "processed.count"}}>Total Processed</a></li>
            </ul>
          </div>
          -->
          {{view C.Embed.Visualizer viewName="visualizer"}}
        </div>
      </div>
    </div>

    {{outlet}}

  </script>

  <!-- Flowlet Status Template -->

  <script type="text/x-handlebars" data-template-name="FlowStatus/Flowlet">

    <div class="popup-modal">

      <div class="popup-container">
        <div class="popup-body">
          <div class="popup-close" {{action close on="click"}}>×</div>

          {{#if controllers.FlowStatus.model.isRunning}}
            <div class="btn-group pull-right" style="margin-top: 4px;">
              <button class="btn" {{action "addOneInstance" on="click"}}>+</button>
              <button class="btn" {{action "removeOneInstance" on="click"}}>-</button>
              <button disabled="disabled" class="btn" style="width: 160px;text-align:left;">{{model.instances}} instance{{model.plural}}</button>
            </div>
          {{/if}}

          <div class="popup-icon"></div>

          <h1 class="popup-title"> {{model.name}}</h1>
          <div id="flowlet-popup-tabs">
            <div id="flowlet-popup-inputs-tab" class="flowlet-popup-tab tab-selected"><a href="#" {{action select "inputs"}}>Inputs</a></div>
            <div id="flowlet-popup-processed-tab" class="flowlet-popup-tab"><a href="#" {{action select "processed"}}>Processed</a></div>
            <div id="flowlet-popup-outputs-tab" class="flowlet-popup-tab"><a href="#" {{action select "outputs"}}>Outputs</a></div>
            </div>
          <div id="flowlet-popup-tab-content">

            <div id="flowlet-popup-inputs" class="flowlet-popup-tab-content">

            {{#if model.inputs.length}}
              <table style="width:100%;">
                <tr>
                  <td style="height:214px;padding:0;">
                    <table style="width: 100%;">
                      <tbody>
                      {{#each model.inputs}}
                      <tr>
                        <td>
                          {{#each contrib}}
                            <div {{action navigate on="click"}} {{bindAttr flowlet-id="name"}} class="flowlet-popup-input-contrib">{{name}}</div>
                          {{/each}}
                        </td>
                        <td class="flowlet-popup-input">
                          {{id}}
                        </td>
                        <td class="flowlet-blue">
                          {{view C.Embed.Chart entityType="Queue" title="Inbound Tuples per Second" width="305" entityIdBinding=id metrics="/process/events/{app}/flows/{flow}/{flowlet}/ins/{id}" classNames="sparkline-flowlet-box"}}
                        </td>
                      </tr>
                      {{/each}}
                    </table>
                  </td>
                </tr>
              </table>
            {{else}}
              <div class="flowlet-popup-empty">
              There are no inputs on this flowlet.
              </div>
            {{/if}}

          </div>

          <div id="flowlet-popup-processed" class="flowlet-popup-tab-content">

            <table style="width: 100%">
              <tr>
                <td class="flowlet-blue">
                  {{view C.Embed.Chart entityType="Flowlet" width="305" metrics="/process/events/{app}/flows/{flow}/{id}" classNames="sparkline-flowlet-box" title="Processed"}}
                </td>
                <td class="flowlet-blue">
                  {{view C.Embed.Chart entityType="Flowlet" width="305" metrics="/store/ops/apps/{app}/flows/{flow}/{id}" classNames="sparkline-flowlet-box" title="Data Operations"}}
                </td>
              </tr>
              <tr>
                <td class="flowlet-blue">
                  {{view C.Embed.Chart entityType="Flowlet" width="305" unit="percent" metrics="/process/busyness/{app}/flows/{flow}/{id}" classNames="sparkline-flowlet-box" title="Busyness"}}
                </td>
                <td class="flowlet-blue">
                  {{view C.Embed.Chart entityType="Flowlet" width="305" metrics="/process/errors/{app}/flows/{flow}/{id}" classNames="sparkline-flowlet-box" title="Errors"}}
                </td>
              </tr>
            </table>

          </div>

          <div id="flowlet-popup-outputs" class="flowlet-popup-tab-content">
            {{#if model.outputs.length}}
            <table style="width:100%;">
              <tr>
                <td style="height:214px;padding:0;">
                  <table style="width:100%;">
                    <tbody>
                      {{#each model.outputs}}
                      <tr>
                      <td class="flowlet-blue">
                      {{view C.Embed.Chart entityType="Queue" title="Outbound Tuples per Second" width="305" entityIdBinding=id metrics="/process/events/{app}/flows/{flow}/{flowlet}/outs/{id}" classNames="sparkline-flowlet-box"}}
                      </td>
                      <td class="flowlet-popup-input">
                      {{id}}
                      </td>
                      <td>
                      {{#each contrib}}
                      <div {{action navigate on="click"}} {{bindAttr flowlet-id="name"}} class="flowlet-popup-input-contrib">{{name}}</div>
                      {{/each}}
                      </td>
                      </tr>
                      {{/each}}
                    </tbody>
                  </table>
                </td>
              </tr>
            </table>
            {{else}}
              <div class="flowlet-popup-empty">
              There are no outputs on this flowlet.
              </div>
            {{/if}}
          </div>
        </div>
      </div>
    </div>
  </div>

  </script>

  <!-- Stream Status Template -->

  <script type="text/x-handlebars" data-template-name="FlowStatus/Stream">

    <div class="popup-modal">
      <div class="popup-container">
        <div class="popup-body">
          <div class="popup-close" {{action close on="click"}}>×</div>

          <div class="popup-inject-wrapper" style="line-height: 10px;color: #CA6767;">
            {{view C.Embed.Injector placeholder="Sends to all attached processors"}}
            <button class="btn" {{action "inject" on="click"}}>Inject</button>
          </div>

          <div class="popup-icon-stream"></div>
          <h1 class="popup-title"><a {{bindAttr href="controller.model.href"}}>{{model.name}}</a></h1>

          <table class="table" class="popup-stream-table">
            <thead>
            <th style="width: 100px;text-align: center;">Storage</th>
            <th style="width: 100px;text-align: center;">Events</th>
            <th style="width: 295px;">Events per Second</th>
            </thead>
            <tbody>
            <tr>
            <td class="app-list-count">{{model.storageLabel}}<br /><span>{{model.storageUnits}}</span></td>
            <td class="app-list-count">{{model.unconsumed}}<br /><span>Events</span></td>
            <td>
            {{view C.Embed.Chart entityType="Stream" width="318" mode="singular" metrics="/collect/events/streams/{id}"}}
            </td>
            </tr>
            </tbody>
          </table>
        </div>
      </div>
    </div>

  </script>

  <script type="text/x-handlebars" data-template-name="Flow/Log">

    <div id="panels">
      <div class="panel" style="padding: 10px;">
        <pre id="logView" class="well query-response"></pre>
      </div>
    </div>

  </script>

  <script type="text/x-handlebars" data-template-name="Flow/History">

    <div id="panels">
      <div id="informer"></div>
      <div class="panel">
        <div id="object-list">
          {{#if runs.length}}
            <table class="table table-condensed">
            <thead>
              <tr><th style="width: 215px;">Started</th>
              <th>Ended</th>
              <th style="width:250px;">Result</th>
              </tr>
            </thead>
            <tbody>
            {{#each runs}}
              <tr class="run-list" {{action "loadRun" runId}}>
                <td>{{started}}</td>
                <td>{{ended}}</td>
                <td>{{detail}}</td>
              </tr>
            {{/each}}
            </tbody>
            </table>
          {{else}}
            <div class="object-list-empty">
            <div class="object-list-empty-content">
            <div>No History.</div>
            <span>This Flow has not completed a run yet.</span>
            </div>
            </div>
          {{/if}}
        </div>
      </div>
      <div class="panel">
        <div id="flowviz-container" class="flowviz-fade">
          {{view C.Embed.Visualizer viewName="visualizer"}}
        </div>
      </div>
    </div>
    </div>
  </script>

  <script type="text/x-handlebars" data-template-name="Dataset">
    <div id="title">
      {{view C.Embed.TimeSelector}}
      <h1>{{model.name}} <span>Dataset</span></h1>
    </div>
    <div id="info">
      <div class="info-box" style="float: right; border: 0;">
        <div id="action-buttons">
            <button class="btn dropdown-toggle" data-toggle="dropdown" style="padding-left:16px;">Actions
            <span class="caret"></span>
          </button>
          <ul class="dropdown-menu">
            <li><a {{action "delete" on="click"}}>Delete This Dataset</a></li>
          </ul>
        </div>
      </div>
      <div class="info-box sparkline-box">{{view C.Embed.Chart title="Write Rate" metrics="/store/writes/datasets/{id}"}}</div>
      <div class="info-box sparkline-box">{{view C.Embed.Chart title="Read Rate (All)" metrics="/store/reads/datasets/{id}"}}</div>
       <div class="info-box" style="padding: 0;text-align: center;">
        <div class="sparkline-box-title">Storage</div>
        <div class="sparkline-box-value" style="padding-left: 0;padding-top:19px;width: 80px;">{{model.storageLabel}}<br /><span>{{model.storageUnits}}</span></div>
      </div>
    </div>
    <div id="panels">

      <div class="panel">
      <div class="panel-head"><div class="panel-title">Attached Flows</div></div>

        {{partial "flows-list"}}

      </div>
  </script>

<script type="text/x-handlebars" data-template-name="Procedure">

    <div id="title">
      {{view C.Embed.TimeSelector}}
      <ul class="nav nav-pills pull-right" style="margin: 2px 14px;">
        <li>{{#linkTo ProcedureStatus model}}Status{{/linkTo}}</li>
        <li>{{#linkTo Procedure.Log model}}Log{{/linkTo}}</li>
      </ul>
      <h1>{{model.name}} <span>Procedure</span></h1>
    </div>

    {{outlet}}

  </script>

  <script type="text/x-handlebars" data-template-name="ProcedureStatus">

    <div id="info">
      <div class="info-box" style="float: right; border: 0;">
        <div id="action-buttons" class="btn-group pull-right">

          <button class="btn dropdown-toggle" data-toggle="dropdown">
            <span class="caret"></span>
          </button>
          <ul class="dropdown-menu">
            <li><a {{action "delete"}} {{bindAttr state="model.currentState"}} {{bindAttr flowId="model.id"}} {{bindAttr applicationId="model.application"}}>Delete This Procedure</a></li>
          </ul>

          <button class="btn" {{bindAttr disabled="model.startPauseDisabled"}} style="width:64px;" {{action "exec"}} {{bindAttr flow-app="model.applicationId"}} {{bindAttr flow-id="model.name"}} {{bindAttr flow-action="model.defaultAction"}}><span {{bindAttr class="model.actionIcon"}}></span><span>{{model.defaultAction}}</span></button>

        </div>

        <div class="flow-state"><strong>{{model.currentState}}</strong></div>

      </div>
      <div class="info-box sparkline-box">{{view C.Embed.Chart title="Successful Requests" metrics="/query/requests/{app}/procedures/{id}"}}</div>
      <div class="info-box sparkline-box">{{view C.Embed.Chart title="Failed Requests" metrics="/query/failures/{app}/procedures/{id}"}}</div>
    </div>
    <div id="panels">

      <div class="panel">
      <div class="panel-head"><div class="panel-title">Make a Request</div></div>
        <table style="width: 100%">
          <thead>
          <tr>
            <th style="width: 140px;text-align: left;">
              Method
            </th>
            <th style="text-align: left;">
              Parameters
            </th>
          </tr>
          </thead>
          <tbody>
          <tr>
            <td>
              {{view C.Embed.TextField valueBinding="requestMethod" }}
            </td>
            <td>
              {{view Ember.TextField valueBinding="requestParams" width="100%"}}
              {{#if model.isRunning}}
              <button {{action "submit"}} class="btn" style="margin:0px 16px;">Execute</button>
              {{else}}
              <button disabled="disabled" class="btn" style="margin: 0px 16px;">Click "Start" Above</button>
              {{/if}}
            </td>
          </tr>
          </tbody>
        </table>
      </div>

      <div class="panel" style="padding: 10px;">
        {{view Ember.TextArea valueBinding="responseBody" classNames="well query-response"}}
      </div>

    </div>

    {{outlet}}

  </script>

  <script type="text/x-handlebars" data-template-name="PageNotFound">

    <div id="panels">

      <div class="panel">

        <div class="panel-head">
          <div class="panel-title">Not Found</div>
        </div>
        <div class="object-list-empty">
          <div class="object-list-empty-content">
            <div>Page not found.</div>
            <span>Please double check the URL above.</span>
          </div>
        </div>

      </div>
    </div>

  </script>

  <!-- Shared -->

  <script type="text/x-handlebars" data-template-name="Runnable/Config">

    <div class="popup-modal config-modal">
      <div class="popup-container">
        <div class="popup-body">
          <div class="popup-close" {{action close on="click"}}>×</div>
          <h2>Runtime Configuration</h2>

          {{view C.Embed.KeyVal}}

        </div>
          <div class="modal-footer">
            <button {{action close}} class="btn">Cancel</button>
            <button {{action clear}} class="btn">Clear</button>
            <button {{action runOnce}} class="btn">Run Once</button>
            <button {{action saveAndRun}} class="btn" disabled="true">Save and Run</button>
          </div>
      </div>
    </div>

  </script>

  <script type="text/x-handlebars" data-template-name="Runnable/Log">

    <div id="panels">
      <div class="panel" style="padding: 10px;">
        <pre id="logView" class="well query-response"></pre>
      </div>
    </div>

  </script>

  <!-- Partials -->

  <script type="text/x-handlebars" data-template-name="_apps-list">
    {{#if elements.App.length}}
      <table class="table">
        <thead>
        <th>&nbsp;</th>
          <th style="text-align: center;width:64px;">Collect</th>
          <th style="text-align: center;width:64px;">Process</th>
          <th style="text-align: center;width:64px;">Store</th>
          <th style="text-align: center;width:64px;">Query</th>
        <th style="width: 364px;">Busyness</th>
        </thead>
        <tbody>
        {{#each elements.App }}
          <tr>
            <td class="app-list-name">
            <a {{bindAttr href="href"}}>{{name}}</a>
            </td>
            <td class="app-list-count">{{counts.Stream}}</strong></td>
            <td class="app-list-count">{{counts.Flow}}</strong></td>
            <td class="app-list-count">{{counts.Dataset}}</strong></td>
            <td class="app-list-count">{{counts.Procedure}}</strong></td>
            <td>{{view C.Embed.Chart entityIdBinding=id entityType="App" height="50" metrics="/process/busyness/{id}" unit="percent"}}</td>
          </tr>
        {{/each}}
        </tbody>
      </table>
    {{else}}
      <div class="object-list-empty">
      <div class="object-list-empty-content">
      <div>No Applications.</div>
      <span>Load an Application by clicking the button above.</span>
      </div>
      </div>
    {{/if}}
  </script>

  <script type="text/x-handlebars" data-template-name="list-page">
    <div id="title">
      {{view C.Embed.TimeSelector}}
      <h1>{{controller.title}} <span>Data</span></h1>
    </div>

    <div id="panels">
      <div class="panel">
        {{outlet}}
      </div>
    </div>
  </script>

  <script type="text/x-handlebars" data-template-name="_streams-list">

    {{#if elements.Stream.length}}
      <table class="table">
      <thead>
        <th style="padding-left: 14px;">Streams</th>
        <th style="width: 100px;text-align: center;">Storage</th>
        <th style="width: 100px;padding: 3px 0px 0px;text-align: center;">Unconsumed</th>
        <th style="width: 444px;">Arrival Rate</th>
      </thead>
      <tbody>
        {{#each elements.Stream }}
          <tr>
            <td class="app-list-name">
            <a {{bindAttr href="href"}}>{{name}}</a><br /><span class="app-list-status">Consumers: {{types.StreamFlow.length}}</span>
            </td>
            <td class="app-list-count">{{storageLabel}}<br /><span>{{storageUnits}}</span></td>
            <td class="app-list-count">{{unconsumed}}<br /><span>Events</span></td>
            <td>{{view C.Embed.Chart entityIdBinding=id entityType="Stream" mode="singular" metrics="/collect/events/streams/{id}"}}</td>
          </tr>
        {{/each}}
      </tbody>
      </table>
    {{else}}
      <div class="object-list-empty">
        <div class="object-list-empty-content">
          <div>No Streams.</div>
            <span>Please create one in code or on the commandline.</span>
        </div>
      </div>
    {{/if}}

  </script>

  <script type="text/x-handlebars" data-template-name="_flows-list">
    {{#if elements.Flow.length}}
      <table class="table">
        <thead>
          <th style="padding-left: 14px;">Flows</th>
          <th style="width: 100px;text-align: center;">Instances</th>
          <th style="width: 262px;">Processing Rate</th>
          <th style="width: 262px;">Busyness</th>
        </thead>
        <tbody>
        {{#each elements.Flow.content }}
          <tr>
            <td class="app-list-name">
            <a {{bindAttr href="href"}}>{{name}}</a><br /><span class="app-list-status">{{currentState}}</span>
            </td>
            <td class="app-list-count">{{instances}}</td>
            <td>{{view C.Embed.Chart entityIdBinding=id entityType="Flow" metrics="/process/events/{parent}/flows/{id}"}}</td>
            <td>{{view C.Embed.Chart entityIdBinding=id entityType="Flow" metrics="/process/busyness/{parent}/flows/{id}" unit="percent"}}</td>
          </tr>
        {{/each}}
        </tbody>
      </table>
    {{else}}
      <div class="object-list-empty">
        <div class="object-list-empty-content">
          <div>No Flows.</div>
          <span>Add Flows by uploading an Application JAR.</span>
        </div>
      </div>
    {{/if}}
    {{#if elements.Batch.length}}
      <table class="table">
          <thead>
            <th style="padding-left: 14px;">MapReduce</th>
            <th style="width: 100px;text-align: center;">Instances</th>
            <th style="width: 262px;">Processing Rate</th>
            <th style="width: 262px;">Busyness</th>
          </thead>
          <tbody>
          {{#each elements.Batch.content }}
            <tr>
              <td class="app-list-name">
              <a {{bindAttr href="href"}}>{{name}}</a><br /><span class="app-list-status">{{currentState}}</span>
              </td>
              <td class="app-list-count">{{instances}}</td>
              <td>{{view C.Embed.Chart entityIdBinding=id entityType="Batch" metrics="/process/events/{parent}/flows/{id}"}}</td>
              <td>{{view C.Embed.Chart entityIdBinding=id entityType="Batch" metrics="/process/busyness/{parent}/flows/{id}" unit="percent"}}</td>
            </tr>
          {{/each}}
          </tbody>
        </table>
    {{/if}}
  </script>

  <script type="text/x-handlebars" data-template-name="_datasets-list">
    {{#if elements.Dataset.length}}
      <table class="table">
        <thead>
        <th style="padding-left: 14px;">Datasets</th>
        <th style="width: 100px;text-align: center;">Storage</th>
        <th style="width: 444px;">Write Rate</th>
        </thead>
        <tbody>
        {{#each elements.Dataset }}
          <tr>
            <td class="app-list-name">
            <a {{bindAttr href="href"}}>{{name}}</a><br /><span class="app-list-status">{{type}}</span>
            </td>
            <td class="app-list-count">{{storageLabel}}<br /><span>{{storageUnits}}</span></td>
            <td>{{view C.Embed.Chart entityIdBinding=id entityType="Dataset" mode="singular" metrics="/store/bytes/datasets/{id}"}}</td>
          </tr>
        {{/each}}
        </tbody>
      </table>
    {{else}}
    <div class="object-list-empty">
      <div class="object-list-empty-content">
        <div>No Datasets.</div>
          <span>Please create one in code or on the commandline.</span>
        </div>
    </div>
    {{/if}}
  </script>

  <script type="text/x-handlebars" data-template-name="_procedures-list">
    {{#if elements.Procedure.length}}
      <table class="table">
      <thead>
        <th style="padding-left: 14px;">Procedures</th>
        <th style="width: 100px;text-align: center;">Instances</th>
        <th style="width: 212px;">Request Rate</th>
        <th style="width: 212px;">Error Rate</th>
      </thead>
      <tbody>
        {{#each elements.Procedure}}
          <tr>
            <td class="app-list-name">
            <a {{bindAttr href="href"}}>{{name}}</a><br /><span class="app-list-status">{{currentState}}</span>
            </td>
            <td class="app-list-count">1</td>
            <td>{{view C.Embed.Chart entityIdBinding=id entityType="Procedure" metrics="/query/requests/{app}/procedures/{id}"}}</td>
            <td>{{view C.Embed.Chart entityIdBinding=id entityType="Procedure" metrics="/query/failures/{app}/procedures/{id}"}}</td>
          </tr>
        {{/each}}
      </tbody>
      </table>
    {{else}}
    <div class="object-list-empty">
    <div class="object-list-empty-content">
    <div>No Procedures.</div>
    <span>Add Procedures by uploading an Application JAR.</span>
    </div>
    </div>
    {{/if}}
  </script>

  <script type="text/x-handlebars" data-template-name="promote">
    <div class="popup-container" style="min-height: 246px;width: 430px;">
      <div class="popup-body" style="min-height: 240px;">

      {{#if finished}}
        <h2>Push {{finished}}</h2>
      {{else}}
        <h2>Push to Cloud</h2>
      {{/if}}
      <div class="modal-loading"></div>
        <div class="modal-push">

          {{#if pushing}}
          <div style="text-align: center; padding: 26px;height:182px;">
            <img style="width:116px;height:116px;" src="/assets/img/pushing.gif" />
          </div>
          {{else}}
            {{#if finished}}
              <div class="popup-description" style="padding:0;">
                {{finishedMessage}}
                {{#if finishedLink}}
                  <br /><a target="_blank" {{bindAttr href="finishedLink"}}>{{finishedLink}}</a>
                {{/if}}
              </div>
            {{else}}
              <div class="sparkline-box-title" style="padding-left:0;">API Key</div>
              <div>{{view C.Embed.TextField valueBinding="C.Env.credential" }}</div>
              {{#if C.Env.credential}}
                {{#if destinations.length}}
                  <div class="sparkline-box-title" style="padding-left:0;margin-top:8px;">Destination</div>
                  <div>{{view Ember.Select valueBinding="destination" contentBinding="destinations" optionLabelPath="content.name" optionValuePath="content.id"}}</div>
                {{else}}
                  {{#if loading}}
                    <div style="text-align: center; padding: 24px 0px 16px;">
                      <img src="/assets/img/chart-loading.gif" />
                    </div>
                  {{else}}
                    <div class="popup-description">
                    {{#if network}}
                      There was a problem connecting to Continuuity. Please check your internet connection.
                    {{else}}
                      There are no destinations available. Make sure your API Key is correct. If you have not configured any clouds, you can do so on your <a target="_blank" href="https://accounts.continuuity.com/">Account Home page</a>.
                    {{/if}}
                    </div>
                  {{/if}}
                {{/if}}
              {{else}}
                <div class="popup-description">Your API Key can be found on your <a target="_blank" href="http://accounts.continuuity.com/profile">Profile Page</a>.</div>
              {{/if}}

              <div class="alert" {{bindAttr style="showWarning"}}>{{warningMessage}}</div>
            {{/if}}
          {{/if}}
        </div>
      </div>
      {{#if finished}}
        <div class="modal-footer">
          <button {{action "destroy" target="view"}} class="btn">Done</button>
        </div>
      {{else}}
        {{#unless pushing}}
          <div class="modal-footer">
            <button {{action "destroy" target="view"}} class="btn">Cancel</button>
            {{#if destinations.length}}
              <button {{action "promoteSubmit"}} class="btn">Push</button>
            {{/if}}
          </div>
        {{/unless}}
      {{/if}}
    </div>
  </script>

</body>
</html><|MERGE_RESOLUTION|>--- conflicted
+++ resolved
@@ -270,14 +270,8 @@
         <div class="flow-state"><strong>{{model.currentState}}</strong></div>
 
       </div>
-<<<<<<< HEAD
-      <div class="info-box sparkline-box">{{view C.Embed.Chart title="Processed Count" metrics="/process/events/jobs/{id}"}}</div>
-      <div class="info-box sparkline-box">{{view C.Embed.Chart title="Busyness" metrics="/process/busyness/jobs/{id}" unit="percent"}}</div>
-      <div class="info-box"><span class="sparkline-box-title" style="padding: 4px 0px;">Start</span>
-=======
       <div class="info-box sparkline-box">{{view C.Embed.Chart title="Busyness" metrics="busyness" unit="percent"}}</div>
       <!-- <div class="info-box"><span class="sparkline-box-title" style="padding: 4px 0px;">Start</span>
->>>>>>> 952e6a3e
         <div class="emphasized-letters gf3-font">{{model.getStartHours}}</div>
         <div class="gf3-font">{{model.getStartDate}}</div>
       </div>
@@ -288,32 +282,6 @@
       <div class="panel">
         <div id="batchviz-container">
           <div id="batchviz" class="clearfix chart">
-<<<<<<< HEAD
-            <div id="batch-start" class="batch-start batch-icon">
-              <div class="info-window">
-                <div class="stream-icon"></div>
-                <div>{{input.storageLabel}} {{input.storageUnit}}</div>
-              </div>
-            </div>
-            <div id="batch-map" class="batch-icon batch-map">
-              <div class="info-window">
-                <div class="mapper-icon"></div>
-                <div>{{model.mapperBytesLabel}} {{model.mapperBytesUnits}}</div>
-                <div>{{model.mapperRecordsLabel}} {{model.mapperRecordsUnits}} R</div>
-              </div>
-            </div>
-            <div id="batch-reduce" class="batch-icon batch-reduce">
-              <div class="info-window">
-                <div class="reducer-icon"></div>
-                <div>{{model.reducerBytesLabel}} {{model.reducerBytesUnits}}</div>
-                <div>{{model.reducerRecordsLabel}} {{model.reducerRecordsUnits}} R</div>
-              </div>
-            </div>
-            <div id="batch-end" class="batch-icon batch-end">
-              <div class="info-window">
-                <div class="end-icon"></div>
-                <div>{{output.storageLabel}} {{output.storageUnit}}</div>
-=======
             <div class="batch-item">
               <div class="sparkline-box-title">Mappers: {{model.metricData.mappersCompletion}}%</div>
               <progress {{bindAttr value="model.metricData.mappersCompletion" }} max="100"></progress>
@@ -336,7 +304,6 @@
                   <div>{{model.metricData.reducersEntriesIn}} IN</div>
                   <div>{{model.metricData.reducersEntriesOut}} OUT</div>
                 </div>
->>>>>>> 952e6a3e
               </div>
             </div>
           </div>
