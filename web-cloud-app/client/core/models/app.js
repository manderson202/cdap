/*
 * App Model
 */

define([], function () {

	var Model = Em.Object.extend({
		type: 'App',
		plural: 'Apps',

		href: function () {
			return '#/apps/' + this.get('id');
		}.property(),

		init: function() {
			this._super();

			this.set('timeseries', Em.Object.create());
			this.set('aggregates', Em.Object.create());

			this.set('counts', {
				Stream: 0,
				Flow: 0,
				Batch: 0,
				Dataset: 0,
				Query: 0
			});

		},

		units: {
			'storage': 'bytes'
		},

		interpolate: function (path) {

<<<<<<< HEAD
			return path.replace(/{id}/, this.get('id'));
=======
			return path.replace(/\{id\}/, this.get('id'));
>>>>>>> 16ec2dbd

		},

		trackMetric: function (path, kind, label) {

			this.get(kind).set(path = this.interpolate(path), label || []);
			return path;

		},

		setMetric: function (label, value) {

			var unit = this.get('units')[label];
			value = C.Util[unit](value);

			this.set(label + 'Label', value[0]);
<<<<<<< HEAD
			this.set(label + 'Units', value[1])
=======
			this.set(label + 'Units', value[1]);
>>>>>>> 16ec2dbd

		}

	});

	Model.reopenClass({
		type: 'App',
		kind: 'Model',
		find: function(model_id, http) {

			var promise = Ember.Deferred.create();

			http.rest('apps', model_id, function (model, error) {

				model = C.App.create(model);
				promise.resolve(model);

			});

			return promise;
		}
	});

	return Model;

});<|MERGE_RESOLUTION|>--- conflicted
+++ resolved
@@ -34,11 +34,7 @@
 
 		interpolate: function (path) {
 
-<<<<<<< HEAD
-			return path.replace(/{id}/, this.get('id'));
-=======
 			return path.replace(/\{id\}/, this.get('id'));
->>>>>>> 16ec2dbd
 
 		},
 
@@ -55,11 +51,7 @@
 			value = C.Util[unit](value);
 
 			this.set(label + 'Label', value[0]);
-<<<<<<< HEAD
-			this.set(label + 'Units', value[1])
-=======
 			this.set(label + 'Units', value[1]);
->>>>>>> 16ec2dbd
 
 		}
 
