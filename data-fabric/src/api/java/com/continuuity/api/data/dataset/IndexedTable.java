package com.continuuity.api.data.dataset;

import com.continuuity.api.annotation.Property;
import com.continuuity.api.common.Bytes;
import com.continuuity.api.data.DataSet;
import com.continuuity.api.data.DataSetContext;
import com.continuuity.api.data.DataSetSpecification;
import com.continuuity.api.data.dataset.table.Delete;
import com.continuuity.api.data.dataset.table.EmptyRow;
import com.continuuity.api.data.dataset.table.Get;
import com.continuuity.api.data.dataset.table.Increment;
import com.continuuity.api.data.dataset.table.Put;
import com.continuuity.api.data.dataset.table.Row;
import com.continuuity.api.data.dataset.table.Table;
import com.google.common.base.Charsets;

import java.util.Arrays;

/**
 * This data set implements a table that can be accessed via secondary key.
 * The secondary key need not be unique, but a read by secondary key will
 * only return the value with the least primary key.
 *
 * This data set uses two tables - the actual data table,
 * and a second table for the index. All operations are performed
 * asynchronously, as part of the enclosing transaction (some operations
 * require multiple writes, and we want to make sure they are all committed
 * together).
 */
public class IndexedTable extends DataSet {

  // the two underlying tables
  private Table table, index;
  // the secondary index column
  private byte[] column;

  // String representation of the column, mainly for storing into spec.
  @Property
  private String columnName;

  /**
   * Configuration time constructor.
   * @param name the name of the table
   * @param columnToIndex the name of the secondary index column
   */
  public IndexedTable(String name, byte[] columnToIndex) {
    super(name);
    this.columnName = new String(columnToIndex, Charsets.UTF_8);
<<<<<<< HEAD
    table = new Table("d." + name);
    index = new Table("i." + name);
=======
    this.table = new Table("d");
    this.index = new Table("i");
>>>>>>> 210e9a77
  }

  @Override
  public void initialize(DataSetSpecification spec, DataSetContext context) {
    super.initialize(spec, context);
    this.column = columnName.getBytes(Charsets.UTF_8);
  }

  // the value in the index. the index will have a row for every secondary
  // key that exists. That row has a column with the column key of the row
  // key of every row with that secondary key. The column must have a value,
  // we use the value 'x', but iy could be any value.
  static final byte[] EXISTS = { 'x' };

  /**
   * Read by primary key.
   * @param get the read operation, as if it were on a non-indexed table
   * @return the result of the read on the underlying primary table
   */
  public Row get(Get get) {
    return table.get(get);
  }

  /**
   * Read by secondary key.
   * @param get The read operation, as if it were on the non-indexed table,
   *             but with the secondary key as the row key of the Read.
   * @return an empty result if no row has that secondary key. If there is a
   * matching row, the result is the same as a read with the row key of the
   * first row that has this secondary key. The columns are the same as if
   * the read was performed on a non-indexed table.
   */
  public Row readBy(Get get) {
    // read the entire row of the index for the given key
    Row row = index.get(get.getRow());

    // if the index has no match, return nothing
    if (row.isEmpty()) {
      return row;
    }
    // iterate over all columns in the index result:
    // each of them represents a row key in the main table
    for (byte[] column : row.getColumns().keySet()) {
      if (Arrays.equals(EXISTS, row.get(column))) {
        // construct a new read with this column as the row key
        Get tableGet = new Get(column, get.getColumns());
        // issue that read against the main table
        Row tableResult =
            table.get(tableGet);
        // if this yields something, return it
        if (!tableResult.isEmpty()) {
          return tableResult;
        }
      }
    }
    // nothing found - return empty result
    return EmptyRow.of(get.getRow());
  }

  /**
   * A put to an indexed table. This is the same as on an indexed table,
   * except that additional work is done to maintain the index.
   * @param put The put operation
   */
  public void put(Put put) {
    // first read the existing row to find its current value of the index col
    byte[] oldSecondaryKey = table.get(put.getRow(), this.column);

    // find out whether the write contains a new value for the index column
    byte[] newSecondaryKey = put.getValues().get(this.column);

    boolean keyMatches = Arrays.equals(oldSecondaryKey, newSecondaryKey);
    // if there is an existing row with a value for the index column,
    // and that value is different from the new value to be written,
    // then we must remove that the row key from the index for that value;
    Delete idxDelete = null;
    if (oldSecondaryKey != null && !keyMatches) {
      idxDelete = new Delete(oldSecondaryKey, put.getRow());
    }

    // and we only need to write to index if the row is new or gets a new
    // value for the index column;
    Put idxPut = null;
    if (newSecondaryKey != null && !keyMatches) {
      idxPut = new Put(newSecondaryKey, put.getRow(), EXISTS);
    }

    // apply all operations to both tables
    table.put(put);
    if (idxDelete != null) {
      index.delete(idxDelete);
    }
    if (idxPut != null) {
      index.put(idxPut);
    }
  }

  /**
   * Perform a delete by primary key.
   * @param delete The delete operation, as if it were on a non-indexed table
   */
  public void delete(Delete delete) {
    // first read the existing row to find its current value of the index col
    byte[] oldSecondaryKey = table.get(delete.getRow(), this.column);

    // if there is an existing row with a value for the index column,
    // then we must remove that the row key from the index for that value;
    Delete idxDelete = null;
    if (oldSecondaryKey != null) {
      idxDelete = new Delete(oldSecondaryKey, delete.getRow());
    }

    // apply all operations to both tables
    table.delete(delete);
    if (idxDelete != null) {
      index.delete(idxDelete);
    }
  }

  /**
   * Perform a swap operation by primary key.
   * Paramaters are as if thet were on a non-indexed table.
   * Note that if the swap is on the secondary key column,
   * then the index must be updated; otherwise this is a
   * pass-through to the underlying table.
   */
  public boolean compareAndSwap(byte[] row, byte[] column, byte[] expected, byte[] newValue) {
    // if the swap is on a column other than the column key, then
    // the index is not affected - just execute the swap.
    // also, if the swap is on the index column, but the old value
    // is the same as the new value, then the index is not affected either.
    if (!Arrays.equals(this.column, column) ||
        Arrays.equals(expected, newValue)) {
      return table.compareAndSwap(row, column, expected, newValue);
    }

    // the swap is on the index column. it will only succeed if the current
    // value matches the expected value of the swap. if that value is not null,
    // then we must remove the row key from the index for that value.
    Delete idxDelete = null;
    if (expected != null) {
      idxDelete = new Delete(expected, row);
    }

    // if the new value is not null, then we must add the rowkey to the index
    // for that value.
    Put idxPut = null;
    if (newValue != null) {
      idxPut = new Put(newValue, row, EXISTS);
    }

    // apply all operations to both tables
    boolean success = table.compareAndSwap(row, column, expected, newValue);
    if (!success) {
      // do nothing: no changes
      return false;
    }
    if (idxDelete != null) {
      index.delete(idxDelete);
    }
    if (idxPut != null) {
      index.put(idxPut);
    }

    return true;
  }

  /**
   * Perform an increment operation by primary key.
   * @param increment The increment operation, as if it were on a non-indexed table.
   *             Note that if the increment is on the secondary key column,
   *             then the index must be updated; otherwise this is a
   *             pass-through to the underlying table.
   */
  public void increment(Increment increment) {
    // if the increment is on columns other than the index, just pass
    // it through to the table - the index is not affected
    Long indexIncrement = increment.getValues().get(this.column);
    if (indexIncrement == null) {
      // note this only adds the increment to the current xaction, it may be deferred
      table.increment(increment);
      return;
    }

    // index column is affected. Perform the increment synchronously
    Long newIndexValue = table.increment(increment).getLong(this.column);
    if (newIndexValue == null) {
      // should never happen (we checked that it was in the increment columns)
      // but if it does, we are done;
      return;
    }

    // delete the old secondary key from the index
    byte[] oldSecondaryKey = Bytes.toBytes(newIndexValue - indexIncrement);
    table.delete(oldSecondaryKey, increment.getRow());

    // add the new secondary key to the index
    byte[] newSecondaryKey = Bytes.toBytes(newIndexValue);
    table.put(newSecondaryKey, increment.getRow(), EXISTS);
  }

}<|MERGE_RESOLUTION|>--- conflicted
+++ resolved
@@ -46,13 +46,8 @@
   public IndexedTable(String name, byte[] columnToIndex) {
     super(name);
     this.columnName = new String(columnToIndex, Charsets.UTF_8);
-<<<<<<< HEAD
-    table = new Table("d." + name);
-    index = new Table("i." + name);
-=======
     this.table = new Table("d");
     this.index = new Table("i");
->>>>>>> 210e9a77
   }
 
   @Override
