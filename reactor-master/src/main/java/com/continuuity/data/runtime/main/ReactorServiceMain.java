--- conflicted
+++ resolved
@@ -85,11 +85,8 @@
   private volatile TwillRunnerService twillRunnerService;
   private volatile TwillController twillController;
   private AppFabricServer appFabricServer;
-<<<<<<< HEAD
   private HiveServer hiveServer;
-=======
   private KafkaClientService kafkaClientService;
->>>>>>> 44cb458f
   private MetricsCollectionService metricsCollectionService;
 
   private String serviceName;
